from flashrag.evaluator import Evaluator
from flashrag.dataset.utils import split_dataset, merge_dataset
from flashrag.utils import get_retriever, get_generator, get_refiner, get_judger
from flashrag.prompt import PromptTemplate


class BasicPipeline:
    """Base object of all pipelines. A pipeline includes the overall process of RAG.
    If you want to implement a pipeline, you should inherit this class.
    """

    def __init__(self, config, prompt_template=None):
        self.config = config
        self.device = config["device"]
        self.retriever = None
        self.evaluator = Evaluator(config)
        self.save_retrieval_cache = config["save_retrieval_cache"]
        if prompt_template is None:
            prompt_template = PromptTemplate(config)
        self.prompt_template = prompt_template

    def run(self, dataset):
        """The overall inference process of a RAG framework."""
        pass

    def evaluate(self, dataset, do_eval=True, pred_process_fun=None):
        """The evaluation process after finishing overall generation"""

        if pred_process_fun is not None:
            dataset = pred_process_fun(dataset)

        if do_eval:
            # evaluate & save result
            eval_result = self.evaluator.evaluate(dataset)
            print(eval_result)

        # save retrieval cache
        if self.save_retrieval_cache:
            self.retriever._save_cache()

        return dataset


class SequentialPipeline(BasicPipeline):
    def __init__(self, config, prompt_template=None, retriever=None, generator=None):
        """
        inference stage:
            query -> pre-retrieval -> retriever -> post-retrieval -> generator
        """

        super().__init__(config, prompt_template)
        if generator is None:
            self.generator = get_generator(config)
        else:
            self.generator = generator

        if retriever is None:
            self.retriever = get_retriever(config)
        else:
            self.retriever = retriever

        # TODO: add rewriter module

        self.use_fid = config["use_fid"]

        if config["refiner_name"] is not None:
            self.refiner = get_refiner(config, self.retriever, self.generator)
        else:
            self.refiner = None

    def naive_run(self, dataset, do_eval=True, pred_process_fun=None):
        # direct generation without RAG
        input_prompts = [self.prompt_template.get_string(question=q) for q in dataset.question]
        dataset.update_output("prompt", input_prompts)

        pred_answer_list = self.generator.generate(input_prompts)
        dataset.update_output("pred", pred_answer_list)

        dataset = self.evaluate(dataset, do_eval=do_eval, pred_process_fun=pred_process_fun)
        return dataset

    def run(self, dataset, do_eval=True, pred_process_fun=None):
        input_query = dataset.question
        retrieval_results = self.retriever.batch_search(input_query)
        dataset.update_output("retrieval_result", retrieval_results)

        if self.refiner:
            input_prompt_flag = self.refiner.input_prompt_flag
            if "llmlingua" in self.refiner.name and input_prompt_flag:
                # input prompt
                input_prompts = [
                    self.prompt_template.get_string(question=q, retrieval_result=r)
                    for q, r in zip(dataset.question, dataset.retrieval_result)
                ]
                dataset.update_output("prompt", input_prompts)
                input_prompts = self.refiner.batch_run(dataset)
            else:
                # input retrieval docs
                refine_results = self.refiner.batch_run(dataset)
                dataset.update_output("refine_result", refine_results)
                input_prompts = [
                    self.prompt_template.get_string(question=q, formatted_reference=r)
                    for q, r in zip(dataset.question, refine_results)
                ]

        else:
            if not self.use_fid:
                input_prompts = [
                    self.prompt_template.get_string(question=q, retrieval_result=r)
                    for q, r in zip(dataset.question, dataset.retrieval_result)
                ]

        if self.use_fid:
            print("Use FiD generation")
            input_prompts = []
            for item in dataset:
                q = item.question
                docs = item.retrieval_result
                input_prompts.append([q + " " + doc['contents'] for doc in docs])
        dataset.update_output("prompt", input_prompts)

        # delete used refiner to release memory
        if self.refiner:
            del self.refiner
        pred_answer_list = self.generator.generate(input_prompts)
        dataset.update_output("pred", pred_answer_list)

        dataset = self.evaluate(dataset, do_eval=do_eval, pred_process_fun=pred_process_fun)

        return dataset


class ConditionalPipeline(BasicPipeline):
    def __init__(self, config, prompt_template=None, retriever=None, generator=None):
        """
        inference stage:
            query -> judger -> sequential pipeline or naive generate
        """

        super().__init__(config, prompt_template)
<<<<<<< HEAD
        self.judger = get_judger(config)
        if generator is None:
            self.generator = get_generator(config)
        if retriever is None:
            self.retriever = get_retriever(config)
        self.generator = generator
        self.retriever = retriever
=======
        self.generator = get_generator(config)
        self.judger = get_judger(config)
        self.retriever = get_retriever(config)
>>>>>>> 309c7b2e

        self.sequential_pipeline = SequentialPipeline(
            config, prompt_template, retriever=self.retriever, generator=self.generator
        )

        self.zero_shot_templete = PromptTemplate(
            config=config,
            system_prompt="Answer the question based on your own knowledge. \
                            Only give me the answer and do not output any other words.",
            user_prompt="Question: {question}",
        )

    def run(self, dataset, do_eval=True, pred_process_fun=None):
        # judge_result: list of bool element, representing whether to use retrieval
        judge_result = self.judger.judge(dataset)
        dataset.update_output("judge_result", judge_result)

        # split dataset based on judge_result
        dataset_split = split_dataset(dataset, judge_result)
        pos_dataset, neg_dataset = dataset_split[True], dataset_split[False]

        pos_dataset = self.sequential_pipeline.run(pos_dataset, do_eval=False)
        self.sequential_pipeline.prompt_template = self.zero_shot_templete
        neg_dataset = self.sequential_pipeline.naive_run(neg_dataset, do_eval=False)

        # merge datasets into original format
        dataset = merge_dataset(dataset_split, judge_result)

        dataset = self.evaluate(dataset, do_eval=do_eval, pred_process_fun=pred_process_fun)

        return dataset


class AdaptivePipeline(BasicPipeline):
    def __init__(
        self,
        config,
        norag_template=None,
        single_hop_prompt_template=None,
        multi_hop_prompt_template=None,
        retriever = None,
        generator = None
    ):
        super().__init__(config)
        # load adaptive classifier as judger
<<<<<<< HEAD
        self.judger = get_judger(config)

        if generator is None:
            generator = get_generator(config)
        if retriever is None:
            retriever = get_retriever(config)
=======
        generator = get_generator(config)
        retriever = get_retriever(config)
        self.judger = get_judger(config)
>>>>>>> 309c7b2e
        self.generator = generator
        self.retriever = retriever

        # Load three pipeline for three types of query: naive/single-hop/multi-hop
        from flashrag.pipeline import IRCOTPipeline

        if norag_template is None:
            norag_templete = PromptTemplate(
                config=config,
                system_prompt="Answer the question based on your own knowledge. Only give me the answer and do not output any other words.",
                user_prompt="Question: {question}",
            )
        self.norag_pipeline = SequentialPipeline(
            config,
            prompt_template=norag_templete,
            retriever=retriever,
            generator=generator,
        )

        self.single_hop_pipeline = SequentialPipeline(
            config,
            prompt_template=single_hop_prompt_template,
            retriever=retriever,
            generator=generator,
        )

        self.multi_hop_pipeline = IRCOTPipeline(
            config, prompt_template=multi_hop_prompt_template, retriever=retriever, generator=generator, max_iter=5
        )

    def run(self, dataset, do_eval=True, pred_process_fun=None):
        # judge_result: choice result representing which pipeline to use(e.g. A, B, C)
        judge_result = self.judger.judge(dataset)
        dataset.update_output("judge_result", judge_result)

        # split dataset based on judge_result
        dataset_split = split_dataset(dataset, judge_result)
        for symbol, symbol_dataset in dataset_split.items():
            if symbol == "A":
                symbol_dataset = self.norag_pipeline.naive_run(symbol_dataset, do_eval=False)
            elif symbol == "B":
                symbol_dataset = self.single_hop_pipeline.run(symbol_dataset, do_eval=False)
            elif symbol == "C":
                symbol_dataset = self.multi_hop_pipeline.run(symbol_dataset, do_eval=False)
            else:
                assert False, "Unknown symbol!"

        # merge datasets into original format
        dataset = merge_dataset(dataset_split, judge_result)

        dataset = self.evaluate(dataset, do_eval=do_eval, pred_process_fun=pred_process_fun)

        return dataset<|MERGE_RESOLUTION|>--- conflicted
+++ resolved
@@ -138,7 +138,7 @@
         """
 
         super().__init__(config, prompt_template)
-<<<<<<< HEAD
+
         self.judger = get_judger(config)
         if generator is None:
             self.generator = get_generator(config)
@@ -146,11 +146,6 @@
             self.retriever = get_retriever(config)
         self.generator = generator
         self.retriever = retriever
-=======
-        self.generator = get_generator(config)
-        self.judger = get_judger(config)
-        self.retriever = get_retriever(config)
->>>>>>> 309c7b2e
 
         self.sequential_pipeline = SequentialPipeline(
             config, prompt_template, retriever=self.retriever, generator=self.generator
@@ -196,18 +191,13 @@
     ):
         super().__init__(config)
         # load adaptive classifier as judger
-<<<<<<< HEAD
         self.judger = get_judger(config)
 
         if generator is None:
             generator = get_generator(config)
         if retriever is None:
             retriever = get_retriever(config)
-=======
-        generator = get_generator(config)
-        retriever = get_retriever(config)
-        self.judger = get_judger(config)
->>>>>>> 309c7b2e
+
         self.generator = generator
         self.retriever = retriever
 

--- conflicted
+++ resolved
@@ -7,19 +7,12 @@
 import functools
 from tqdm import tqdm
 import faiss
-<<<<<<< HEAD
 import copy
 import numpy as np
 from concurrent.futures import ThreadPoolExecutor, as_completed
 from flashrag.utils import get_reranker
 from flashrag.retriever.utils import load_corpus, load_docs, convert_numpy, judge_image, judge_zh
 from flashrag.retriever.encoder import Encoder, STEncoder, ClipEncoder
-=======
-import numpy as np
-from flashrag.utils import get_reranker
-from flashrag.retriever.utils import load_corpus, load_docs, convert_numpy
-from flashrag.retriever.encoder import Encoder, STEncoder
->>>>>>> 309c7b2e
 
 
 def cache_manager(func):
@@ -165,19 +158,11 @@
         pass
     def _save_cache(self):
         self.cache = convert_numpy(self.cache)
-<<<<<<< HEAD
 
         def custom_serializer(obj):
             if isinstance(obj, np.float32):
                 return float(obj)
             raise TypeError(f"Type {type(obj)} not serializable")
-
-=======
-        def custom_serializer(obj):
-            if isinstance(obj, np.float32):  
-                return float(obj)           
-            raise TypeError(f"Type {type(obj)} not serializable")
->>>>>>> 309c7b2e
         with open(self.cache_save_path, "w") as f:
             json.dump(self.cache, f, indent=4, default=custom_serializer)
 
@@ -531,17 +516,11 @@
         results = []
         scores = []
 
-<<<<<<< HEAD
         for start_idx in tqdm(range(0, len(query), batch_size), desc="Retrieval process: "):
             query_batch = query[start_idx : start_idx + batch_size]
             batch_emb = self.encoder.encode(query_batch, modal=query_modal)
             batch_scores, batch_idxs = self.index_dict[target_modal].search(batch_emb, k=num)
-=======
-        for start_idx in range(0, len(query_list), batch_size):
-            query_batch = query_list[start_idx : start_idx + batch_size]
-            batch_emb = self.encoder.encode(query_batch)
-            batch_scores, batch_idxs = self.index.search(batch_emb, k=num)
->>>>>>> 309c7b2e
+
             batch_scores = batch_scores.tolist()
             batch_idxs = batch_idxs.tolist()
 
